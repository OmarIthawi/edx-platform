--- conflicted
+++ resolved
@@ -3,10 +3,7 @@
 """
 import json
 import random
-<<<<<<< HEAD
-=======
 import time
->>>>>>> bf999634
 
 from dateutil.parser import parse
 import ddt
@@ -747,13 +744,8 @@
         self.browse_teams_page.click_create_team_link()
         self.verify_page_header(
             title='Create a New Team',
-<<<<<<< HEAD
-            description='Create a new team if you can\'t find existing teams to '
-                        'join, or if you would like to learn with friends you know.',
-=======
             description='Create a new team if you can\'t find an existing team to join, '
                         'or if you would like to learn with friends you know.',
->>>>>>> bf999634
             breadcrumbs='All Topics {topic_name}'.format(topic_name=self.topic['name'])
         )
 
@@ -762,7 +754,6 @@
         # pylint: disable=no-member
         self.assertEqual(self.team_page.team_name, self.team['name'])
         self.assertTrue(self.team_page.edit_team_button_present)
-<<<<<<< HEAD
 
         self.team_page.click_edit_team_button()
 
@@ -779,24 +770,6 @@
             )
         )
 
-=======
-
-        self.team_page.click_edit_team_button()
-
-        self.create_or_edit_team_page.wait_for_page()
-
-        # Edit page header.
-        self.verify_page_header(
-            title='Edit Team',
-            description='If you make significant changes, make sure you notify '
-                        'members of the team before making these changes.',
-            breadcrumbs='All Topics {topic_name} {team_name}'.format(
-                topic_name=self.topic['name'],
-                team_name=self.team['name']
-            )
-        )
-
->>>>>>> bf999634
     def verify_team_info(self, name, description, location, language):
         """Verify the team information on team page."""
         # pylint: disable=no-member
