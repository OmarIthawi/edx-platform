--- conflicted
+++ resolved
@@ -450,6 +450,7 @@
                 error_text = problem_list_dict['error']
 
             problem_list = problem_list_dict['problem_list']
+
         except GradingServiceError:
             #This is a student_facing_error
             error_text = EXTERNAL_GRADER_NO_CONTACT_ERROR
@@ -557,7 +558,7 @@
 
 class PeerGradingDescriptor(RawDescriptor):
     """
-    Module for adding combined open ended questions
+    Module for adding peer grading questions
     """
     mako_template = "widgets/raw-edit.html"
     module_class = PeerGradingModule
@@ -565,44 +566,4 @@
 
     stores_state = True
     has_score = True
-    template_dir_name = "peer_grading"
-<<<<<<< HEAD
-
-    js = {'coffee': [resource_string(__name__, 'js/src/html/edit.coffee')]}
-    js_module_name = "HTMLEditingDescriptor"
-
-    @classmethod
-    def definition_from_xml(cls, xml_object, system):
-        """
-        Pull out the individual tasks, the rubric, and the prompt, and parse
-
-        Returns:
-        {
-        'rubric': 'some-html',
-        'prompt': 'some-html',
-        'task_xml': dictionary of xml strings,
-        }
-        """
-        expected_children = []
-        for child in expected_children:
-            if len(xml_object.xpath(child)) == 0:
-                #This is a staff_facing_error
-                raise ValueError("Peer grading definition must include at least one '{0}' tag.  Contact the learning sciences group for assistance.".format(child))
-
-        def parse_task(k):
-            """Assumes that xml_object has child k"""
-            return [stringify_children(xml_object.xpath(k)[i]) for i in xrange(0, len(xml_object.xpath(k)))]
-
-        def parse(k):
-            """Assumes that xml_object has child k"""
-            return xml_object.xpath(k)[0]
-
-        return {}, []
-
-
-    def definition_to_xml(self, resource_fs):
-        '''Return an xml element representing this definition.'''
-        elt = etree.Element('peergrading')
-        return elt
-=======
->>>>>>> b75b0915
+    template_dir_name = "peer_grading"